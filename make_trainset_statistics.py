--- conflicted
+++ resolved
@@ -39,17 +39,9 @@
         LPS(hop=opts.LPS_hop,win=opts.LPS_win),
         Gammatone(hop=opts.gammatone_hop,win=opts.gammatone_win,der_order=opts.gammatone_der_order),
         #LPC(hop=opts.LPC_hop),
-<<<<<<< HEAD
-        FBanks(hop=opts.fbanks_hop,win=opts.fbanks_win),
-        MFCC(hop=opts.mfccs_hop,win=opts.mfccs_win,order=opts.mfccs_order),
-        KaldiMFCC(kaldi_root=opts.kaldi_root, hop=opts.kaldimfccs_hop, win=opts.kaldimfccs_win, \
-                  num_mel_bins=opts.kaldimfccs_num_mel_bins, num_ceps=opts.kaldimfccs_num_ceps, \
-                  der_order=opts.kaldimfccs_der_order),
-=======
         FBanks(hop=opts.fbanks_hop,win=opts.fbanks_win,der_order=opts.fbanks_der_order),
         MFCC(hop=opts.mfccs_hop,win=opts.mfccs_win,order=opts.mfccs_order,der_order=opts.mfccs_der_order),
         KaldiMFCC(kaldi_root=opts.kaldi_root, hop=opts.kaldimfccs_hop, win=opts.kaldimfccs_win,num_mel_bins=opts.kaldimfccs_num_mel_bins,num_ceps=opts.kaldimfccs_num_ceps,der_order=opts.kaldimfccs_der_order),
->>>>>>> a321f251
         #KaldiPLP(kaldi_root=opts.kaldi_root, hop=opts.kaldiplp_hop, win=opts.kaldiplp_win),
         Prosody(hop=opts.prosody_hop, win=opts.prosody_win)
     ])
